[package]
name = "gores-mapgen"
<<<<<<< HEAD
version = "1.0.4"
=======
version = "1.0.5-beta"
>>>>>>> 0a20bb7a
edition = "2021"
default-run = "editor"

[[bin]]
name = "editor"

[[bin]]
name = "config_points"

[[bin]]
name = "benchmark"

[dependencies]
egui-macroquad = "0.15.0"
egui = "0.21.0"
egui-miniquad = "0.14.0"
macroquad = "0.3.25"
ndarray = "0.15.6"
rand = {version="0.8.5", features=['small_rng']}
seahash = "4.1.0"
rand_distr = "0.4.3"
twmap = "0.12.0"
clap = { version = "4.5.4", features = ["derive", "cargo"] }
serde = "1.0.197"
serde_json = "1.0.115"
rust-embed = "8.3.0"
tinyfiledialogs = "3.9.1"
dt = {git = "https://github.com/iMilchshake/dt"}
derivative = "2.2.0"
timing = "0.2.3"
log = "0.4.22"
simple_logger = "5.0.0"
base64 = "0.22.1"
seed_gen = "1.1.0"
indicatif = "0.17.8"
noise = "0.9.0"

# Enable a small amount of optimization in debug mode
[profile.dev]
opt-level = 1

# Enable high optimizations for dependencies, but not for our code:
[profile.dev.package."*"]
opt-level = 3

[profile.release]
opt-level = 3
# panic = "abort"                    # abort on panic!()
lto = true                      # enable link time optimization
strip = true                    # strip debug symbols
codegen-units = 1               # use a single codegen-unit for better optimizations<|MERGE_RESOLUTION|>--- conflicted
+++ resolved
@@ -1,10 +1,6 @@
 [package]
 name = "gores-mapgen"
-<<<<<<< HEAD
-version = "1.0.4"
-=======
 version = "1.0.5-beta"
->>>>>>> 0a20bb7a
 edition = "2021"
 default-run = "editor"
 
